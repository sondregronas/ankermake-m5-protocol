--- conflicted
+++ resolved
@@ -22,12 +22,8 @@
     text-decoration: none;
 }
 
-<<<<<<< HEAD
-a.text-light:hover {
-=======
 a.text-light:hover,
 .icon-green {
->>>>>>> a134ac56
     color: #88f387 !important;
 }
 
@@ -54,35 +50,6 @@
 }
 
 .icon {
-<<<<<<< HEAD
-    background-size: cover;
-    display: inline-block;
-    position: fixed;
-    height: 25px;
-    width: 25px;
-}
-
-.icon-hotend {
-    background-color: #fff;
-    -webkit-mask-image: url(../static/img/hotend-icon.svg);
-    mask-image: url(../static/img/hotend-icon.svg);
-}
-
-.icon-bed {
-    background-color: #fff;
-    -webkit-mask-image: url(../static/img/bed-icon.svg);
-    mask-image: url(../static/img/bed-icon.svg);
-}
-
-.print-info-label {
-    width: 75px;
-    padding-left: 5px;
-    padding-right: 5px;
-}
-
-.print-temp-label {
-    width: 50px;
-=======
     margin: 3px;
 }
 
@@ -112,5 +79,4 @@
     display: block;
     height: 18px;
     width: 18px;
->>>>>>> a134ac56
 }